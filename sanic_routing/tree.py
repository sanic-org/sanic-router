import typing as t
from logging import getLogger

from .group import RouteGroup
from .line import Line
from .patterns import REGEX_PARAM_NAME

logger = getLogger("sanic.root")


class Node:
    def __init__(
        self, part: str = "", root: bool = False, parent=None, router=None
    ) -> None:
        self.root = root
        self.part = part
        self.parent = parent
        self._children: t.Dict[str, "Node"] = {}
        self.children: t.Dict[str, "Node"] = {}
        self.level = 0
        self.offset = 0
        self.group: t.Optional[RouteGroup] = None
        self.dynamic = False
        self.first = False
        self.last = False
        self.children_basketed = False
        self.children_param_injected = False
        self.has_deferred = False
        self.router = router

    def __str__(self) -> str:
        internals = ", ".join(
            f"{prop}={getattr(self, prop)}"
            for prop in ["part", "level", "group", "dynamic"]
            if getattr(self, prop) or prop in ["level"]
        )
        return f"<Node: {internals}>"

    def finalize_children(self):
        self.children = {
            k: v for k, v in sorted(self._children.items(), key=self._sorting)
        }
        if self.children:
            keys = list(self.children.keys())
            self.children[keys[0]].first = True
            self.children[keys[-1]].last = True

            for child in self.children.values():
                child.finalize_children()

    def display(self) -> None:
        """
        Visual display of the tree of nodes
        """
        logger.info(" " * 4 * self.level + str(self))
        for child in self.children.values():
            child.display()

    def render(self) -> t.Tuple[t.List[Line], t.List[Line]]:
        output: t.List[Line] = []
        delayed: t.List[Line] = []
        final: t.List[Line] = []

        if not self.root:
            output, delayed, final = self.to_src()
        for child in self.children.values():
            o, f = child.render()
            output += o
            final += f
        return output + delayed, final

    def apply_offset(self, amt, apply_self=True, apply_children=False):
        if apply_self:
            self.offset += amt
        if apply_children:
            for child in self.children.values():
                child.apply_offset(amt, apply_children=True)

    def to_src(self) -> t.Tuple[t.List[Line], t.List[Line], t.List[Line]]:
        indent = (self.level + 1) * 2 - 3 + self.offset
        delayed: t.List[Line] = []
        final: t.List[Line] = []
        src: t.List[Line] = []

        level = self.level - 1
        equality_check = False
        len_check = ""
        return_bump = 1

        if self.first:
            if level == 0:
                if self.group:
                    src.append(Line("if True:", indent))
                else:
                    src.append(Line("if parts[0]:", indent))
            else:
                operation = ">"
                use_level = level
                conditional = "if"
                if (
                    self.last
                    and self.group
                    and not self.children
                    and not self.group.requirements
                ):
                    use_level = self.level
                    operation = "=="
                    equality_check = True
                    conditional = "elif"
                    src.extend(
                        [
                            Line(f"if num > {use_level}:", indent),
                            Line("...", indent + 1)
                            if self._has_nested_path(self)
                            else Line("raise NotFound", indent + 1),
                        ]
                    )
                src.append(
                    Line(f"{conditional} num {operation} {use_level}:", indent)
                )

        if self.dynamic:
            if not self.parent.children_basketed:
                self.parent.children_basketed = True
                src.append(
                    Line(f"basket[{level}] = parts[{level}]", indent + 1)
                )
                self.parent.apply_offset(-1, False, True)

                if not self.children:
                    return_bump -= 1
        else:
            if_stmt = "if" if self.first or self.root else "elif"
            len_check = (
                f" and num == {self.level}"
                if not self.children and not equality_check
                else ""
            )
            src.append(
                Line(
                    f'{if_stmt} parts[{level}] == "{self.part}"{len_check}:',
                    indent + 1,
                )
            )
            if self.children:
                return_bump += 1

        if self.group:
            location = delayed if self.children else src
            route_idx: t.Union[int, str] = 0
            if self.group.requirements:
                route_idx = "route_idx"
                self._inject_requirements(
                    location, indent + return_bump + bool(not self.children)
                )
            if self.group.params and not self.group.regex:
                if not self.last:
                    return_bump += 1
                if self.parent.has_deferred:
                    return_bump += 1
                self._inject_params(
                    location,
                    indent + return_bump + bool(not self.children),
                    not self.parent.children_param_injected,
                )
                if not self.parent.children_param_injected:
                    self.parent.children_param_injected = True
                if self._has_nested_regex(self):
                    return_bump += 1
            param_offset = bool(self.group.params)
            return_indent = (
                indent + return_bump + bool(not self.children) + param_offset
            )
            if self.group.regex:
                if self._has_nested_path(self, recursive=False):
                    location.append(Line("...", return_indent - 1))
                    return_indent = 2
                    location = final
                    self._mark_parents_defer(self.parent)
                self._inject_regex(
                    location,
                    return_indent,
                    not self.parent.children_param_injected,
                )
            if route_idx == 0 and len(self.group.routes) > 1:
                route_idx = "route_idx"
                for i, route in enumerate(self.group.routes):
                    if_stmt = "if" if i == 0 else "elif"
                    location.extend(
                        [
                            Line(
                                f"{if_stmt} method in {route.methods}:",
                                return_indent,
                            ),
                            Line(f"route_idx = {i}", return_indent + 1),
                        ]
                    )
                location.extend(
                    [
                        Line("else:", return_indent),
                        Line("raise NoMethod", return_indent + 1),
                    ]
                )
            routes = "regex_routes" if self.group.regex else "dynamic_routes"
            route_return = (
                "" if self.group.router.stacking else f"[{route_idx}]"
            )
            location.extend(
                [
                    Line(
                        (
                            f"return router.{routes}[{self.group.parts}]"
                            f"{route_return}, basket"
                        ),
                        return_indent,
                    ),
                ]
            )

        return src, delayed, final

    def add_child(self, child: "Node") -> None:
        self._children[child.part] = child

    def _mark_parents_defer(self, parent):
        parent.has_deferred = True
        if getattr(parent, "parent", None):
            self._mark_parents_defer(parent.parent)

    def _inject_requirements(self, location, indent):
        for k, route in enumerate(self.group):
            if k == 0:
                location.extend(
                    [
                        Line(f"if num > {self.level}:", indent),
                        Line("raise NotFound", indent + 1),
                    ]
                )

            conditional = "if" if k == 0 else "elif"
            location.extend(
                [
                    Line(
                        (
                            f"{conditional} extra == {route.requirements} "
                            f"and method in {route.methods}:"
                        ),
                        indent,
                    ),
                    Line((f"route_idx = {k}"), indent + 1),
                ]
            )

        location.extend(
            [
                Line(("else:"), indent),
                Line(("raise NotFound"), indent + 1),
            ]
        )

    def _inject_regex(self, location, indent, first_params):
        location.extend(
            [
                Line(
                    (
                        "match = router.matchers"
                        f"[{self.group.pattern_idx}].match(path)"
                    ),
                    indent - 1,
                ),
                Line("if match:", indent - 1),
                Line(
                    "basket['__params__'] = match.groupdict()",
                    indent,
                ),
            ]
        )

    def _inject_params(self, location, indent, first_params):
        if self.last:
            if self.parent.has_deferred:
                lines = [
                    Line(f"if num == {self.level}:", indent - 1),
                ]
            else:
                if self._has_nested_regex(self):
                    lines = [
                        Line(f"if num == {self.level}:", indent),
                    ]
                    indent += 1
                else:
                    lines = [
                        Line(f"if num > {self.level}:", indent),
                        Line("raise NotFound", indent + 1),
                    ]
        else:
            lines = []
            if first_params:
                lines.append(
                    Line(f"if num == {self.level}:", indent - 1),
                )
        lines.append(Line("try:", indent))
        for idx, param in self.group.params.items():
            unquote_start = "unquote(" if self.group.unquote else ""
            unquote_end = ")" if self.group.unquote else ""
            lines.append(
                Line(
                    f"basket['__params__']['{param.name}'] = "
                    f"{unquote_start}{param.cast.__name__}(basket[{idx}])"
                    f"{unquote_end}",
                    indent + 1,
                )
            )

        location.extend(
            lines
            + [
                Line("except (ValueError, KeyError):", indent),
                Line("pass", indent + 1),
                Line("else:", indent),
            ]
        )

    def _has_nested_path(self, node, recursive=True):
        if node.group and (
            (node.group.labels and "path" in node.group.labels)
            or (node.group.pattern and r"/" in node.group.pattern)
        ):
            return True
        if recursive and node.children:
            for child in node.children.values():
                if self._has_nested_path(child):
                    return True
        return False

    def _has_nested_regex(self, node, recursive=True):
        if node.group and node.group.regex:
            return True
        if recursive and node.children:
            for child in node.children.values():
                if self._has_nested_regex(child):
                    return True
        return False

<<<<<<< HEAD
    def _sorting(self, item) -> t.Tuple[bool, int, str, bool, int]:
=======
    @staticmethod
    def _sorting(item) -> t.Tuple[bool, int, str, bool, int]:
>>>>>>> c5a29a17
        key, child = item
        type_ = 0
        if child.dynamic:
            key = key[1:-1]
            if ":" in key:
                key, param_type = key.split(":", 1)
                try:
                    type_ = list(self.router.regex_types.keys()).index(
                        param_type
                    )
                except ValueError:
                    type_ = len(list(self.router.regex_types.keys()))
        return (
            child.dynamic,
            len(child._children),
            key,
            bool(child.group and child.group.regex),
            type_ * -1,
        )


class Tree:
    def __init__(self, router) -> None:
        self.root = Node(root=True, router=router)
        self.root.level = 0
        self.router = router

    def generate(self, groups: t.Iterable[RouteGroup]) -> None:
        for group in groups:
            current = self.root
            for level, part in enumerate(group.parts):
                if part not in current._children:
                    current.add_child(
                        Node(part=part, parent=current, router=self.router)
                    )
                current = current._children[part]
                current.level = level + 1

                current.dynamic = part.startswith("<")
                if current.dynamic and not REGEX_PARAM_NAME.match(part):
                    raise ValueError(f"Invalid declaration: {part}")

            current.group = group

    def display(self) -> None:
        """
        Debug tool to output visual of the tree
        """
        self.root.display()

    def render(self) -> t.List[Line]:
        o, f = self.root.render()
        return o + f

    def finalize(self):
        self.root.finalize_children()<|MERGE_RESOLUTION|>--- conflicted
+++ resolved
@@ -342,12 +342,7 @@
                     return True
         return False
 
-<<<<<<< HEAD
     def _sorting(self, item) -> t.Tuple[bool, int, str, bool, int]:
-=======
-    @staticmethod
-    def _sorting(item) -> t.Tuple[bool, int, str, bool, int]:
->>>>>>> c5a29a17
         key, child = item
         type_ = 0
         if child.dynamic:
